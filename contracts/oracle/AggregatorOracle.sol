pragma solidity 0.6.12;
pragma experimental ABIEncoderV2;

import 'OpenZeppelin/openzeppelin-contracts@3.2.0/contracts/math/SafeMath.sol';

import '../Governable.sol';
import '../../interfaces/IBaseOracle.sol';

contract AggregatorOracle is IBaseOracle, Governable {
  using SafeMath for uint;

  event SetPrimarySource(address indexed token, uint maxPriceDeviation, IBaseOracle[] oracles);

  mapping(address => uint) public primarySourceCount; // Mapping from token to number of sources
  mapping(address => mapping(uint => IBaseOracle)) public primarySources; // Mapping from token to (mapping from index to oracle source)
  mapping(address => uint) public maxPriceDeviations; // Mapping from token to max price deviation (multiplied by 1e18)

  uint public constant MIN_PRICE_DEVIATION = 1e18; // min price deviation
  uint public constant MAX_PRICE_DEVIATION = 1.5e18; // max price deviation

  constructor() public {
    __Governable__init();
  }

  /// @dev Set oracle primary sources for the token
  /// @param token Token address to set oracle sources
  /// @param maxPriceDeviation Max price deviation (in 1e18) for token
  /// @param sources Oracle sources for the token
  function setPrimarySources(
    address token,
    uint maxPriceDeviation,
    IBaseOracle[] memory sources
  ) external onlyGov {
    _setPrimarySources(token, maxPriceDeviation, sources);
  }

  /// @dev Set oracle primary sources for multiple tokens
  /// @param tokens List of token addresses to set oracle sources
  /// @param maxPriceDeviationList List of max price deviations (in 1e18) for tokens
  /// @param allSources List of oracle sources for tokens
  function setMultiPrimarySources(
    address[] memory tokens,
    uint[] memory maxPriceDeviationList,
    IBaseOracle[][] memory allSources
  ) external onlyGov {
    require(tokens.length == allSources.length, 'inconsistent length');
    require(tokens.length == maxPriceDeviationList.length, 'inconsistent length');
    for (uint idx = 0; idx < tokens.length; idx++) {
      _setPrimarySources(tokens[idx], maxPriceDeviationList[idx], allSources[idx]);
    }
  }

  /// @dev Set oracle primary sources for tokens
  /// @param token Token to set oracle sources
  /// @param maxPriceDeviation Max price deviation (in 1e18) for token
  /// @param sources Oracle sources for the token
  function _setPrimarySources(
    address token,
    uint maxPriceDeviation,
    IBaseOracle[] memory sources
  ) internal {
    primarySourceCount[token] = sources.length;
<<<<<<< HEAD
    require(maxPriceDeviation >= 1e18 && maxPriceDeviation <= 1.5e18, 'bad max deviation value');
    require(sources.length <= 3, 'sources length exceed 3');
=======
    require(
      maxPriceDeviation >= MIN_PRICE_DEVIATION && maxPriceDeviation <= MAX_PRICE_DEVIATION,
      'bad max deviation value'
    );
>>>>>>> 259e8ce8
    maxPriceDeviations[token] = maxPriceDeviation;
    for (uint idx = 0; idx < sources.length; idx++) {
      primarySources[token][idx] = sources[idx];
    }
    emit SetPrimarySource(token, maxPriceDeviation, sources);
  }

  /// @dev Return token price relative to ETH, multiplied by 2**112
  /// @param token Token to get price of
  /// NOTE: Support at most 3 oracle sources per token
  function getETHPx(address token) external view override returns (uint) {
    uint candidateSourceCount = primarySourceCount[token];
    require(candidateSourceCount > 0, 'no primary source');
    uint[] memory prices = new uint[](candidateSourceCount);

    // Get valid oracle sources
    uint validSourceCount = 0;
    for (uint idx = 0; idx < candidateSourceCount; idx++) {
      try primarySources[token][idx].getETHPx(token) returns (uint px) {
        prices[validSourceCount++] = px;
      } catch {}
    }
    require(validSourceCount > 0, 'no valid source');
    for (uint i = 0; i < validSourceCount - 1; i++) {
      for (uint j = 0; j < validSourceCount - i - 1; j++) {
        if (prices[j] > prices[j + 1]) {
          (prices[j], prices[j + 1]) = (prices[j + 1], prices[j]);
        }
      }
    }
    uint maxPriceDeviation = maxPriceDeviations[token];
    require(
      maxPriceDeviation >= MIN_PRICE_DEVIATION && maxPriceDeviation <= MAX_PRICE_DEVIATION,
      'bad max deviation value'
    );

    // Algo:
    // - 1 valid source --> return price
    // - 2 valid sources
    //     --> if the prices within deviation threshold, return average
    //     --> else revert
    // - 3 valid sources --> check deviation threshold of each pair
    //     --> if all within threshold, return median
    //     --> if one pair within threshold, return average of the pair
    //     --> if none, revert
    // - revert otherwise
    if (validSourceCount == 1) {
      return prices[0]; // if 1 valid source, return
    } else if (validSourceCount == 2) {
      require(
        prices[1].mul(1e18) / prices[0] <= maxPriceDeviation,
        'too much deviation (2 valid sources)'
      );
      return prices[0].add(prices[1]) / 2; // if 2 valid sources, return average
    } else if (validSourceCount == 3) {
      bool midMinOk = prices[1].mul(1e18) / prices[0] <= maxPriceDeviation;
      bool maxMidOk = prices[2].mul(1e18) / prices[1] <= maxPriceDeviation;
      if (midMinOk && maxMidOk) {
        return prices[1]; // if 3 valid sources, and each pair is within thresh, return median
      } else if (midMinOk) {
        return prices[0].add(prices[1]) / 2; // return average of pair within thresh
      } else if (maxMidOk) {
        return prices[1].add(prices[2]) / 2; // return average of pair within thresh
      } else {
        revert('too much deviation (3 valid sources)');
      }
    } else {
      revert('more than 3 valid sources not supported');
    }
  }
}<|MERGE_RESOLUTION|>--- conflicted
+++ resolved
@@ -60,15 +60,11 @@
     IBaseOracle[] memory sources
   ) internal {
     primarySourceCount[token] = sources.length;
-<<<<<<< HEAD
-    require(maxPriceDeviation >= 1e18 && maxPriceDeviation <= 1.5e18, 'bad max deviation value');
-    require(sources.length <= 3, 'sources length exceed 3');
-=======
     require(
       maxPriceDeviation >= MIN_PRICE_DEVIATION && maxPriceDeviation <= MAX_PRICE_DEVIATION,
       'bad max deviation value'
     );
->>>>>>> 259e8ce8
+    require(sources.length <= 3, 'sources length exceed 3');
     maxPriceDeviations[token] = maxPriceDeviation;
     for (uint idx = 0; idx < sources.length; idx++) {
       primarySources[token][idx] = sources[idx];
