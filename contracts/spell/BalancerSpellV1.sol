pragma solidity 0.6.12;
pragma experimental ABIEncoderV2;

import 'OpenZeppelin/openzeppelin-contracts@3.2.0/contracts/token/ERC20/IERC20.sol';
import 'OpenZeppelin/openzeppelin-contracts@3.2.0/contracts/math/SafeMath.sol';

import './WhitelistSpell.sol';
import '../utils/HomoraMath.sol';
import '../../interfaces/IBalancerPool.sol';
import '../../interfaces/IWStakingRewards.sol';

contract BalancerSpellV1 is WhitelistSpell {
  using SafeMath for uint;
  using HomoraMath for uint;

  mapping(address => address[2]) public pairs; // Mapping from lp token to underlying token (only pairs)

  constructor(
    IBank _bank,
    address _werc20,
    address _weth
  ) public WhitelistSpell(_bank, _werc20, _weth) {}

  /// @dev Return the underlying pairs for the lp token.
  /// @param lp LP token
<<<<<<< HEAD
  function getAndApprovePair(address lp) public returns (address tokenA, address tokenB) {
=======
  function getPair(address lp) public returns (address, address) {
>>>>>>> fca6aa6e
    address[2] memory ulTokens = pairs[lp];
    if (ulTokens[0] == address(0) || ulTokens[1] == address(0)) {
      address[] memory tokens = IBalancerPool(lp).getFinalTokens();
      require(tokens.length == 2, 'underlying tokens not 2');
      ulTokens[0] = tokens[0];
      ulTokens[1] = tokens[1];
      pairs[lp] = ulTokens;
      ensureApprove(ulTokens[0], lp);
      ensureApprove(ulTokens[1], lp);
    }
    return (ulTokens[0], ulTokens[1]);
  }

  struct Amounts {
    uint amtAUser; // Supplied tokenA amount
    uint amtBUser; // Supplied tokenB amount
    uint amtLPUser; // Supplied LP token amount
    uint amtABorrow; // Borrow tokenA amount
    uint amtBBorrow; // Borrow tokenB amount
    uint amtLPBorrow; // Borrow LP token amount
    uint amtLPDesired; // Desired LP token amount (slippage control)
  }

  /// @dev Add liquidity to Balancer pool
  /// @param lp LP token for the pool
  /// @param amt Amounts of tokens to supply, borrow, and get.
  /// @return added lp amount
  function addLiquidityInternal(address lp, Amounts calldata amt) internal returns (uint) {
    require(whitelistedLpTokens[lp], 'lp token not whitelisted');
    (address tokenA, address tokenB) = getAndApprovePair(lp);

    // 1. Get user input amounts
    doTransmitETH();
    doTransmit(tokenA, amt.amtAUser);
    doTransmit(tokenB, amt.amtBUser);
    doTransmit(lp, amt.amtLPUser);

    // 2. Borrow specified amounts
    doBorrow(tokenA, amt.amtABorrow);
    doBorrow(tokenB, amt.amtBBorrow);
    doBorrow(lp, amt.amtLPBorrow);

    // 3.1 Add Liquidity using equal value two side to minimize swap fee
    uint[] memory maxAmountsIn = new uint[](2);
    maxAmountsIn[0] = IERC20(tokenA).balanceOf(address(this));
    maxAmountsIn[1] = IERC20(tokenB).balanceOf(address(this));
    uint totalLPSupply = IBalancerPool(lp).totalSupply();
    uint poolAmountFromA =
      maxAmountsIn[0].mul(1e18).div(IBalancerPool(lp).getBalance(tokenA)).mul(totalLPSupply).div(
        1e18
      ); // compute in reverse order of how Balancer's `joinPool` computes tokenAmountIn
    uint poolAmountFromB =
      maxAmountsIn[1].mul(1e18).div(IBalancerPool(lp).getBalance(tokenB)).mul(totalLPSupply).div(
        1e18
      ); // compute in reverse order of how Balancer's `joinPool` computes tokenAmountIn

    uint poolAmountOut = poolAmountFromA > poolAmountFromB ? poolAmountFromB : poolAmountFromA;
    if (poolAmountOut > 0) IBalancerPool(lp).joinPool(poolAmountOut, maxAmountsIn);

    // 3.2 Add Liquidity leftover for each token
    uint ABal = IERC20(tokenA).balanceOf(address(this));
    uint BBal = IERC20(tokenB).balanceOf(address(this));
    if (ABal > 0) IBalancerPool(lp).joinswapExternAmountIn(tokenA, ABal, 0);
    if (BBal > 0) IBalancerPool(lp).joinswapExternAmountIn(tokenB, BBal, 0);

    // 4. Slippage control
    uint lpBalance = IERC20(lp).balanceOf(address(this));
    require(lpBalance >= amt.amtLPDesired, 'lp desired not met');

    return lpBalance;
  }

  /// @dev Add liquidity to Balancer pool (with 2 underlying tokens), without staking rewards (use WERC20 wrapper)
  /// @param lp LP token for the pool
  /// @param amt Amounts of tokens to supply, borrow, and get.
  function addLiquidityWERC20(address lp, Amounts calldata amt) external payable {
    // 1-4. add liquidity
    uint lpBalance = addLiquidityInternal(lp, amt);

    // 5. Put collateral
    doPutCollateral(lp, lpBalance);

    // 6. Refund leftovers to users
    (address tokenA, address tokenB) = getAndApprovePair(lp);
    doRefundETH();
    doRefund(tokenA);
    doRefund(tokenB);
  }

  /// @dev Add liquidity to Balancer pool (with 2 underlying tokens), with staking rewards (use WStakingRewards)
  /// @param lp LP token for the pool
  /// @param amt Amounts of tokens to supply, borrow, and desire.
  /// @param wstaking Wrapped staking rewards contract address
  function addLiquidityWStakingRewards(
    address lp,
    Amounts calldata amt,
    address wstaking
  ) external payable {
    // 1-4. add liquidity
    addLiquidityInternal(lp, amt);

    // 5. Take out collateral
    (, address collToken, uint collId, uint collSize) = bank.getCurrentPositionInfo();
    if (collSize > 0) {
      require(IWStakingRewards(collToken).getUnderlyingToken(collId) == lp, 'incorrect underlying');
      require(collToken == wstaking, 'collateral token & wstaking mismatched');
      bank.takeCollateral(wstaking, collId, collSize);
      IWStakingRewards(wstaking).burn(collId, collSize);
    }

    // 6. Put collateral
    ensureApprove(lp, wstaking);
    uint amount = IERC20(lp).balanceOf(address(this));
    uint id = IWStakingRewards(wstaking).mint(amount);
    if (!IWStakingRewards(wstaking).isApprovedForAll(address(this), address(bank))) {
      IWStakingRewards(wstaking).setApprovalForAll(address(bank), true);
    }
    bank.putCollateral(address(wstaking), id, amount);

    // 7. Refund leftovers to users
    (address tokenA, address tokenB) = getAndApprovePair(lp);
    doRefundETH();
    doRefund(tokenA);
    doRefund(tokenB);

    // 8. Refund reward
    doRefund(IWStakingRewards(wstaking).reward());
  }

  struct RepayAmounts {
    uint amtLPTake; // Take out LP token amount (from Homora)
    uint amtLPWithdraw; // Withdraw LP token amount (back to caller)
    uint amtARepay; // Repay tokenA amount
    uint amtBRepay; // Repay tokenB amount
    uint amtLPRepay; // Repay LP token amount
    uint amtAMin; // Desired tokenA amount (slippage control)
    uint amtBMin; // Desired tokenB amount (slippage control)
  }

  /// @dev Remove liquidity from Balancer pool (with 2 underlying tokens)
  /// @param lp LP token for the pool
  /// @param amt Amounts of tokens to take out, withdraw, repay and get.
  function removeLiquidityInternal(address lp, RepayAmounts calldata amt) internal {
    require(whitelistedLpTokens[lp], 'lp token not whitelisted');
    (address tokenA, address tokenB) = getAndApprovePair(lp);
    uint amtARepay = amt.amtARepay;
    uint amtBRepay = amt.amtBRepay;
    uint amtLPRepay = amt.amtLPRepay;

    // 2. Compute repay amount if MAX_INT is supplied (max debt)
    {
      uint positionId = bank.POSITION_ID();
      if (amtARepay == uint(-1)) {
        amtARepay = bank.borrowBalanceCurrent(positionId, tokenA);
      }
      if (amtBRepay == uint(-1)) {
        amtBRepay = bank.borrowBalanceCurrent(positionId, tokenB);
      }
      if (amtLPRepay == uint(-1)) {
        amtLPRepay = bank.borrowBalanceCurrent(positionId, lp);
      }
    }

    // 3.1 Remove liquidity 2 sides
    uint amtLPToRemove = IERC20(lp).balanceOf(address(this)).sub(amt.amtLPWithdraw);

    if (amtLPToRemove > 0) {
      uint[] memory minAmountsOut = new uint[](2);
      IBalancerPool(lp).exitPool(amtLPToRemove, minAmountsOut);
    }

    // 3.2 Minimize trading
    uint amtADesired = amtARepay.add(amt.amtAMin);
    uint amtBDesired = amtBRepay.add(amt.amtBMin);

    uint amtA = IERC20(tokenA).balanceOf(address(this));
    uint amtB = IERC20(tokenB).balanceOf(address(this));

    if (amtA < amtADesired && amtB > amtBDesired) {
      IBalancerPool(lp).swapExactAmountOut(
        tokenB,
        amtB.sub(amtBDesired),
        tokenA,
        amtADesired.sub(amtA),
        uint(-1)
      );
    } else if (amtA > amtADesired && amtB < amtBDesired) {
      IBalancerPool(lp).swapExactAmountOut(
        tokenA,
        amtA.sub(amtADesired),
        tokenB,
        amtBDesired.sub(amtB),
        uint(-1)
      );
    }

    // 4. Repay
    doRepay(tokenA, amtARepay);
    doRepay(tokenB, amtBRepay);
    doRepay(lp, amtLPRepay);

    // 5. Slippage control
    require(IERC20(tokenA).balanceOf(address(this)) >= amt.amtAMin);
    require(IERC20(tokenB).balanceOf(address(this)) >= amt.amtBMin);
    require(IERC20(lp).balanceOf(address(this)) >= amt.amtLPWithdraw);

    // 6. Refund leftover
    doRefundETH();
    doRefund(tokenA);
    doRefund(tokenB);
    doRefund(lp);
  }

  /// @dev Remove liquidity from Balancer pool (with 2 underlying tokens), without staking rewards (use WERC20 wrapper)
  /// @param lp LP token for the pool
  /// @param amt Amounts of tokens to take out, withdraw, repay, and get.
  function removeLiquidityWERC20(address lp, RepayAmounts calldata amt) external {
    // 1. Take out collateral
    doTakeCollateral(lp, amt.amtLPTake);

    // 2-6. remove liquidity
    removeLiquidityInternal(lp, amt);
  }

  /// @dev Remove liquidity from Balancer pool (with 2 underlying tokens), with staking rewards
  /// @param lp LP token for the pool
  /// @param amt Amounts of tokens to take out, withdraw, repay, and get.v
  function removeLiquidityWStakingRewards(
    address lp,
    RepayAmounts calldata amt,
    address wstaking
  ) external {
    (, address collToken, uint collId, ) = bank.getCurrentPositionInfo();

    // 1. Take out collateral
    require(IWStakingRewards(collToken).getUnderlyingToken(collId) == lp, 'incorrect underlying');
    require(collToken == wstaking, 'collateral token & wstaking mismatched');
    bank.takeCollateral(wstaking, collId, amt.amtLPTake);
    IWStakingRewards(wstaking).burn(collId, amt.amtLPTake);

    // 2-6. remove liquidity
    removeLiquidityInternal(lp, amt);

    // 7. Refund reward
    doRefund(IWStakingRewards(wstaking).reward());
  }

  /// @dev Harvest staking reward tokens to in-exec position's owner
  /// @param wstaking Wrapped staking rewards
  function harvestWStakingRewards(address wstaking) external {
    (, address collToken, uint collId, ) = bank.getCurrentPositionInfo();
    address lp = IWStakingRewards(wstaking).getUnderlyingToken(collId);
    require(whitelistedLpTokens[lp], 'lp token not whitelisted');
    require(collToken == wstaking, 'collateral token & wstaking mismatched');

    // 1. Take out collateral
    bank.takeCollateral(wstaking, collId, uint(-1));
    IWStakingRewards(wstaking).burn(collId, uint(-1));

    // 2. put collateral
    uint amount = IERC20(lp).balanceOf(address(this));
    ensureApprove(lp, wstaking);
    uint id = IWStakingRewards(wstaking).mint(amount);
    bank.putCollateral(wstaking, id, amount);

    // 3. Refund reward
    doRefund(IWStakingRewards(wstaking).reward());
  }
}<|MERGE_RESOLUTION|>--- conflicted
+++ resolved
@@ -23,11 +23,7 @@
 
   /// @dev Return the underlying pairs for the lp token.
   /// @param lp LP token
-<<<<<<< HEAD
-  function getAndApprovePair(address lp) public returns (address tokenA, address tokenB) {
-=======
-  function getPair(address lp) public returns (address, address) {
->>>>>>> fca6aa6e
+  function getAndApprovePair(address lp) public returns (address, address) {
     address[2] memory ulTokens = pairs[lp];
     if (ulTokens[0] == address(0) || ulTokens[1] == address(0)) {
       address[] memory tokens = IBalancerPool(lp).getFinalTokens();
