pragma solidity 0.6.12;
pragma experimental ABIEncoderV2;

import 'OpenZeppelin/openzeppelin-contracts@3.2.0/contracts/token/ERC20/IERC20.sol';
import 'OpenZeppelin/openzeppelin-contracts@3.2.0/contracts/math/SafeMath.sol';

import './WhitelistSpell.sol';
import '../utils/HomoraMath.sol';
import '../../interfaces/IUniswapV2Factory.sol';
import '../../interfaces/IUniswapV2Router02.sol';
import '../../interfaces/IUniswapV2Pair.sol';
import '../../interfaces/IWMasterChef.sol';

contract SushiswapSpellV1 is WhitelistSpell {
  using SafeMath for uint;
  using HomoraMath for uint;

  IUniswapV2Factory public immutable factory; // Sushiswap factory
  IUniswapV2Router02 public immutable router; // Sushiswap router

  mapping(address => mapping(address => address)) public pairs; // Mapping from tokenA to (mapping from tokenB to LP token)

  IWMasterChef public immutable wmasterchef; // Wrapped masterChef

  address public immutable sushi; // Sushi token address

  constructor(
    IBank _bank,
    address _werc20,
    IUniswapV2Router02 _router,
    address _wmasterchef
  ) public WhitelistSpell(_bank, _werc20, _router.WETH()) {
    router = _router;
    factory = IUniswapV2Factory(_router.factory());
    wmasterchef = IWMasterChef(_wmasterchef);
    IWMasterChef(_wmasterchef).setApprovalForAll(address(_bank), true);
    sushi = address(IWMasterChef(_wmasterchef).sushi());
  }

  /// @dev Return the LP token for the token pairs (can be in any order)
  /// @param tokenA Token A to get LP token
  /// @param tokenB Token B to get LP token
  function getAndApprovePair(address tokenA, address tokenB) public returns (address) {
    address lp = pairs[tokenA][tokenB];
    if (lp == address(0)) {
      lp = factory.getPair(tokenA, tokenB);
      require(lp != address(0), 'no lp token');
      ensureApprove(tokenA, address(router));
      ensureApprove(tokenB, address(router));
      ensureApprove(lp, address(router));
      pairs[tokenA][tokenB] = lp;
      pairs[tokenB][tokenA] = lp;
    }
    return lp;
  }

  /// @dev Compute optimal deposit amount
  /// @param amtA amount of token A desired to deposit
  /// @param amtB amount of token B desired to deposit
  /// @param resA amount of token A in reserve
  /// @param resB amount of token B in reserve
  function optimalDeposit(
    uint amtA,
    uint amtB,
    uint resA,
    uint resB
  ) internal pure returns (uint swapAmt, bool isReversed) {
    if (amtA.mul(resB) >= amtB.mul(resA)) {
      swapAmt = _optimalDepositA(amtA, amtB, resA, resB);
      isReversed = false;
    } else {
      swapAmt = _optimalDepositA(amtB, amtA, resB, resA);
      isReversed = true;
    }
  }

  /// @dev Compute optimal deposit amount helper.
  /// @param amtA amount of token A desired to deposit
  /// @param amtB amount of token B desired to deposit
  /// @param resA amount of token A in reserve
  /// @param resB amount of token B in reserve
  /// Formula: https://blog.alphafinance.io/byot/
  function _optimalDepositA(
    uint amtA,
    uint amtB,
    uint resA,
    uint resB
  ) internal pure returns (uint) {
    require(amtA.mul(resB) >= amtB.mul(resA), 'Reversed');
    uint a = 997;
    uint b = uint(1997).mul(resA);
    uint _c = (amtA.mul(resB)).sub(amtB.mul(resA));
    uint c = _c.mul(1000).div(amtB.add(resB)).mul(resA);
    uint d = a.mul(c).mul(4);
    uint e = HomoraMath.sqrt(b.mul(b).add(d));
    uint numerator = e.sub(b);
    uint denominator = a.mul(2);
    return numerator.div(denominator);
  }

  struct Amounts {
    uint amtAUser; // Supplied tokenA amount
    uint amtBUser; // Supplied tokenB amount
    uint amtLPUser; // Supplied LP token amount
    uint amtABorrow; // Borrow tokenA amount
    uint amtBBorrow; // Borrow tokenB amount
    uint amtLPBorrow; // Borrow LP token amount
    uint amtAMin; // Desired tokenA amount (slippage control)
    uint amtBMin; // Desired tokenB amount (slippage control)
  }

  /// @dev Add liquidity to Sushiswap pool
  /// @param tokenA Token A for the pair
  /// @param tokenB Token B for the pair
  /// @param amt Amounts of tokens to supply, borrow, and get.
  function addLiquidityInternal(
    address tokenA,
    address tokenB,
    Amounts calldata amt,
    address lp
  ) internal {
<<<<<<< HEAD
    address lp = getAndApprovePair(tokenA, tokenB);
=======
>>>>>>> fca6aa6e
    require(whitelistedLpTokens[lp], 'lp token not whitelisted');

    // 1. Get user input amounts
    doTransmitETH();
    doTransmit(tokenA, amt.amtAUser);
    doTransmit(tokenB, amt.amtBUser);
    doTransmit(lp, amt.amtLPUser);

    // 2. Borrow specified amounts
    doBorrow(tokenA, amt.amtABorrow);
    doBorrow(tokenB, amt.amtBBorrow);
    doBorrow(lp, amt.amtLPBorrow);

    // 3. Calculate optimal swap amount
    uint swapAmt;
    bool isReversed;
    {
      uint amtA = IERC20(tokenA).balanceOf(address(this));
      uint amtB = IERC20(tokenB).balanceOf(address(this));
      uint resA;
      uint resB;
      if (IUniswapV2Pair(lp).token0() == tokenA) {
        (resA, resB, ) = IUniswapV2Pair(lp).getReserves();
      } else {
        (resB, resA, ) = IUniswapV2Pair(lp).getReserves();
      }
      (swapAmt, isReversed) = optimalDeposit(amtA, amtB, resA, resB);
    }

    // 4. Swap optimal amount
    if (swapAmt > 0) {
      address[] memory path = new address[](2);
      (path[0], path[1]) = isReversed ? (tokenB, tokenA) : (tokenA, tokenB);
      router.swapExactTokensForTokens(swapAmt, 0, path, address(this), now);
    }

    // 5. Add liquidity
    uint balA = IERC20(tokenA).balanceOf(address(this));
    uint balB = IERC20(tokenB).balanceOf(address(this));
    if (balA > 0 || balB > 0) {
      router.addLiquidity(tokenA, tokenB, balA, balB, amt.amtAMin, amt.amtBMin, address(this), now);
    }
  }

  /// @dev Add liquidity to Sushiswap pool, with no staking rewards (use WERC20 wrapper)
  /// @param tokenA Token A for the pair
  /// @param tokenB Token B for the pair
  /// @param amt Amounts of tokens to supply, borrow, and get.
  function addLiquidityWERC20(
    address tokenA,
    address tokenB,
    Amounts calldata amt
  ) external payable {
    address lp = getAndApprovePair(tokenA, tokenB);
    // 1-5. add liquidity
    addLiquidityInternal(tokenA, tokenB, amt, lp);

    // 6. Put collateral
    doPutCollateral(lp, IERC20(lp).balanceOf(address(this)));

    // 7. Refund leftovers to users
    doRefundETH();
    doRefund(tokenA);
    doRefund(tokenB);
  }

  /// @dev Add liquidity to Sushiswap pool, with staking to masterChef
  /// @param tokenA Token A for the pair
  /// @param tokenB Token B for the pair
  /// @param amt Amounts of tokens to supply, borrow, and get.
  /// @param pid Pool id
  function addLiquidityWMasterChef(
    address tokenA,
    address tokenB,
    Amounts calldata amt,
    uint pid
  ) external payable {
    address lp = getAndApprovePair(tokenA, tokenB);
    (address lpToken, , , ) = wmasterchef.chef().poolInfo(pid);
    require(lpToken == lp, 'incorrect lp token');

    // 1-5. add liquidity
    addLiquidityInternal(tokenA, tokenB, amt, lp);

    // 6. Take out collateral
    (, address collToken, uint collId, uint collSize) = bank.getCurrentPositionInfo();
    if (collSize > 0) {
      (uint decodedPid, ) = wmasterchef.decodeId(collId);
      require(pid == decodedPid, 'incorrect pid');
      require(collToken == address(wmasterchef), 'collateral token & wmasterchef mismatched');
      bank.takeCollateral(address(wmasterchef), collId, collSize);
      wmasterchef.burn(collId, collSize);
    }

    // 7. Put collateral
    ensureApprove(lp, address(wmasterchef));
    uint amount = IERC20(lp).balanceOf(address(this));
    uint id = wmasterchef.mint(pid, amount);
    bank.putCollateral(address(wmasterchef), id, amount);

    // 8. Refund leftovers to users
    doRefundETH();
    doRefund(tokenA);
    doRefund(tokenB);

    // 9. Refund sushi
    doRefund(sushi);
  }

  struct RepayAmounts {
    uint amtLPTake; // Take out LP token amount (from Homora)
    uint amtLPWithdraw; // Withdraw LP token amount (back to caller)
    uint amtARepay; // Repay tokenA amount
    uint amtBRepay; // Repay tokenB amount
    uint amtLPRepay; // Repay LP token amount
    uint amtAMin; // Desired tokenA amount
    uint amtBMin; // Desired tokenB amount
  }

  /// @dev Remove liqudity from Sushiswap pool
  /// @param tokenA Token A for the pair
  /// @param tokenB Token B for the pair
  /// @param amt Amounts of tokens to take out, withdraw, repay, and get.
  function removeLiquidityInternal(
    address tokenA,
    address tokenB,
    RepayAmounts calldata amt,
    address lp
  ) internal {
<<<<<<< HEAD
    address lp = getAndApprovePair(tokenA, tokenB);
=======
>>>>>>> fca6aa6e
    require(whitelistedLpTokens[lp], 'lp token not whitelisted');
    uint positionId = bank.POSITION_ID();

    uint amtARepay = amt.amtARepay;
    uint amtBRepay = amt.amtBRepay;
    uint amtLPRepay = amt.amtLPRepay;

    // 2. Compute repay amount if MAX_INT is supplied (max debt)
    if (amtARepay == uint(-1)) {
      amtARepay = bank.borrowBalanceCurrent(positionId, tokenA);
    }
    if (amtBRepay == uint(-1)) {
      amtBRepay = bank.borrowBalanceCurrent(positionId, tokenB);
    }
    if (amtLPRepay == uint(-1)) {
      amtLPRepay = bank.borrowBalanceCurrent(positionId, lp);
    }

    // 3. Compute amount to actually remove
    uint amtLPToRemove = IERC20(lp).balanceOf(address(this)).sub(amt.amtLPWithdraw);

    // 4. Remove liquidity
    uint amtA;
    uint amtB;
    if (amtLPToRemove > 0) {
      (amtA, amtB) = router.removeLiquidity(
        tokenA,
        tokenB,
        amtLPToRemove,
        0,
        0,
        address(this),
        now
      );
    }

    // 5. MinimizeTrading
    uint amtADesired = amtARepay.add(amt.amtAMin);
    uint amtBDesired = amtBRepay.add(amt.amtBMin);

    if (amtA < amtADesired && amtB > amtBDesired) {
      address[] memory path = new address[](2);
      (path[0], path[1]) = (tokenB, tokenA);
      router.swapTokensForExactTokens(
        amtADesired.sub(amtA),
        amtB.sub(amtBDesired),
        path,
        address(this),
        now
      );
    } else if (amtA > amtADesired && amtB < amtBDesired) {
      address[] memory path = new address[](2);
      (path[0], path[1]) = (tokenA, tokenB);
      router.swapTokensForExactTokens(
        amtBDesired.sub(amtB),
        amtA.sub(amtADesired),
        path,
        address(this),
        now
      );
    }

    // 6. Repay
    doRepay(tokenA, amtARepay);
    doRepay(tokenB, amtBRepay);
    doRepay(lp, amtLPRepay);

    // 7. Slippage control
    require(IERC20(tokenA).balanceOf(address(this)) >= amt.amtAMin);
    require(IERC20(tokenB).balanceOf(address(this)) >= amt.amtBMin);
    require(IERC20(lp).balanceOf(address(this)) >= amt.amtLPWithdraw);

    // 8. Refund leftover
    doRefundETH();
    doRefund(tokenA);
    doRefund(tokenB);
    doRefund(lp);
  }

  /// @dev Remove liqudity from Sushiswap pool, with no staking rewards (use WERC20 wrapper)
  /// @param tokenA Token A for the pair
  /// @param tokenB Token B for the pair
  /// @param amt Amounts of tokens to take out, withdraw, repay, and get.
  function removeLiquidityWERC20(
    address tokenA,
    address tokenB,
    RepayAmounts calldata amt
  ) external {
    address lp = getAndApprovePair(tokenA, tokenB);

    // 1. Take out collateral
    doTakeCollateral(lp, amt.amtLPTake);

    // 2-8. remove liquidity
    removeLiquidityInternal(tokenA, tokenB, amt, lp);
  }

  /// @dev Remove liqudity from Sushiswap pool, from masterChef staking
  /// @param tokenA Token A for the pair
  /// @param tokenB Token B for the pair
  /// @param amt Amounts of tokens to take out, withdraw, repay, and get.
  function removeLiquidityWMasterChef(
    address tokenA,
    address tokenB,
    RepayAmounts calldata amt
  ) external {
<<<<<<< HEAD
    address lp = getAndApprovePair(tokenA, tokenB);
    uint positionId = bank.POSITION_ID();
    (, address collToken, uint collId, ) = bank.getPositionInfo(positionId);
=======
    address lp = getPair(tokenA, tokenB);
    (, address collToken, uint collId, ) = bank.getCurrentPositionInfo();
>>>>>>> fca6aa6e
    require(IWMasterChef(collToken).getUnderlyingToken(collId) == lp, 'incorrect underlying');
    require(collToken == address(wmasterchef), 'collateral token & wmasterchef mismatched');

    // 1. Take out collateral
    bank.takeCollateral(address(wmasterchef), collId, amt.amtLPTake);
    wmasterchef.burn(collId, amt.amtLPTake);

    // 2-8. remove liquidity
    removeLiquidityInternal(tokenA, tokenB, amt, lp);

    // 9. Refund sushi
    doRefund(sushi);
  }

  /// @dev Harvest SUSHI reward tokens to in-exec position's owner
  function harvestWMasterChef() external {
    (, address collToken, uint collId, ) = bank.getCurrentPositionInfo();
    (uint pid, ) = wmasterchef.decodeId(collId);
    address lp = wmasterchef.getUnderlyingToken(collId);
    require(whitelistedLpTokens[lp], 'lp token not whitelisted');
    require(collToken == address(wmasterchef), 'collateral token & wmasterchef mismatched');

    // 1. Take out collateral
    bank.takeCollateral(address(wmasterchef), collId, uint(-1));
    wmasterchef.burn(collId, uint(-1));

    // 2. put collateral
    uint amount = IERC20(lp).balanceOf(address(this));
    ensureApprove(lp, address(wmasterchef));
    uint id = wmasterchef.mint(pid, amount);
    bank.putCollateral(address(wmasterchef), id, amount);

    // 3. Refund sushi
    doRefund(sushi);
  }
}<|MERGE_RESOLUTION|>--- conflicted
+++ resolved
@@ -119,10 +119,6 @@
     Amounts calldata amt,
     address lp
   ) internal {
-<<<<<<< HEAD
-    address lp = getAndApprovePair(tokenA, tokenB);
-=======
->>>>>>> fca6aa6e
     require(whitelistedLpTokens[lp], 'lp token not whitelisted');
 
     // 1. Get user input amounts
@@ -252,10 +248,6 @@
     RepayAmounts calldata amt,
     address lp
   ) internal {
-<<<<<<< HEAD
-    address lp = getAndApprovePair(tokenA, tokenB);
-=======
->>>>>>> fca6aa6e
     require(whitelistedLpTokens[lp], 'lp token not whitelisted');
     uint positionId = bank.POSITION_ID();
 
@@ -362,14 +354,8 @@
     address tokenB,
     RepayAmounts calldata amt
   ) external {
-<<<<<<< HEAD
     address lp = getAndApprovePair(tokenA, tokenB);
-    uint positionId = bank.POSITION_ID();
-    (, address collToken, uint collId, ) = bank.getPositionInfo(positionId);
-=======
-    address lp = getPair(tokenA, tokenB);
     (, address collToken, uint collId, ) = bank.getCurrentPositionInfo();
->>>>>>> fca6aa6e
     require(IWMasterChef(collToken).getUnderlyingToken(collId) == lp, 'incorrect underlying');
     require(collToken == address(wmasterchef), 'collateral token & wmasterchef mismatched');
 
