--- conflicted
+++ resolved
@@ -369,12 +369,7 @@
   /// @param wstaking Wrapped staking rewards address
   function harvestWStakingRewards(address wstaking) external {
     address reward = IWStakingRewards(wstaking).reward();
-<<<<<<< HEAD
-    (, , uint collId, ) = bank.getCurrentPositionInfo();
-=======
-    uint positionId = bank.POSITION_ID();
-    (, address collToken, uint collId, ) = bank.getPositionInfo(positionId);
->>>>>>> 10f9c4d2
+    (, address collToken, uint collId, ) = bank.getCurrentPositionInfo();
     address lp = IWStakingRewards(wstaking).getUnderlyingToken(collId);
     require(whitelistedLpTokens[lp], 'lp token not whitelisted');
     require(collToken == wstaking, 'collateral token & wstaking mismatched');
