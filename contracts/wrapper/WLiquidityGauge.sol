--- conflicted
+++ resolved
@@ -43,15 +43,9 @@
     uint pid,
     uint gid,
     uint crvPerShare
-<<<<<<< HEAD
   ) public pure returns (uint) {
-    require(pid < (1 << 8), 'bad pid');
-    require(gid < (1 << 8), 'bad gid');
-=======
-  ) public pure returns (uint id) {
     require(pid < (1 << 10), 'bad pid');
     require(gid < (1 << 6), 'bad gid');
->>>>>>> b6197a80
     require(crvPerShare < (1 << 240), 'bad crv per share');
     return (pid << 246) | (gid << 240) | crvPerShare;
   }
