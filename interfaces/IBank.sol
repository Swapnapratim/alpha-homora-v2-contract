--- conflicted
+++ resolved
@@ -101,7 +101,6 @@
 
   function nextPositionId() external view returns (uint);
 
-<<<<<<< HEAD
   /// @dev Return current position information.
   function getCurrentPositionInfo()
     external
@@ -112,7 +111,7 @@
       uint collId,
       uint collateralSize
     );
-=======
+
   function support(address token) external view returns (bool);
->>>>>>> 10f9c4d2
+
 }